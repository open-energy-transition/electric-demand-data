--- conflicted
+++ resolved
@@ -28,14 +28,10 @@
 
 The project is in active development, we are always looking for suggestions and contributions!
 
-<<<<<<< HEAD
-![Data availability](ETL/figures/available_entities.png "Countries and subdivisions with available electricity demand data")
-=======
 ## Data collection progress
 
 ![Data availability](ETL/figures/available_countries.png "Countries and regions with available electricity demand data")
 Find the code that we used to retrieve the data in their respective files inside the [ETL](https://github.com/open-energy-transition/electric-demand-data/tree/main/ETL) folder.
->>>>>>> 03cc4665
 
 ## Development
 
