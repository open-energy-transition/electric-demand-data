--- conflicted
+++ resolved
@@ -206,77 +206,9 @@
     return time_series
 
 
-<<<<<<< HEAD
-def clean_data(time_series: pandas.Series) -> pandas.Series:
+def clean_data(time_series: pandas.Series, variable_name: str) -> pandas.Series:
     """
     Clean the time series data by setting the time zone to UTC and removing NaN, zero values, and duplicated time steps.
-=======
-def save_time_series(
-    time_series: pandas.Series | pandas.DataFrame,
-    full_file_name: str,
-    variable_name: str | list[str],
-    local_time_zone: pytz.timezone = None,
-) -> None:
-    """
-    Save the time series to a parquet or csv file.
-
-    Parameters
-    ----------
-    time_series : pandas.Series or pandas.DataFrame
-        The time series in the local time zone. If the time zone is not specified, the time series is assumed to be in UTC time
-    full_file_name : str
-        The file name where the data will be saved
-    variable_name : str or list of str
-        The name of the variable in the time series
-    local_time_zone : pytz.timezone, optional
-        The local time zone of the time series
-    """
-
-    if time_series.index.tz is None:
-        if local_time_zone is not None:
-            # Assume the time series is in UTC time and convert it to the local time zone.
-            time_series.index = time_series.index.tz_localize("UTC").tz_convert(
-                local_time_zone
-            )
-        else:
-            raise ValueError("The time zone of the time series must be specified.")
-
-    # Create an empty DataFrame to store the time series and set the index to UTC time.
-    time_series_data = pandas.DataFrame(
-        index=time_series.index.tz_convert("UTC").tz_localize(None)
-    )
-
-    # Add the hour of the day, day of the week, month of the year, and year to the DataFrame.
-    time_series_data["Local hour of the day"] = time_series.index.hour
-    time_series_data["Local day of the week"] = time_series.index.dayofweek
-    time_series_data["Local month of the year"] = time_series.index.month
-    time_series_data["Local year"] = time_series.index.year
-
-    # Convert the time to UTC time and remove the time zone information.
-    time_series.index = time_series.index.tz_convert("UTC").tz_localize(None)
-
-    # Add the time series to the DataFrame.
-    if isinstance(time_series, pandas.Series):
-        time_series_data[variable_name] = time_series
-    elif isinstance(time_series, pandas.DataFrame):
-        time_series_data = pandas.concat([time_series_data, time_series], axis=1)
-
-    # Rename the index.
-    time_series_data.index.name = "Time (UTC)"
-
-    # Save the time series.
-    if full_file_name.endswith(".parquet"):
-        time_series_data.to_parquet(full_file_name)
-    elif full_file_name.endswith(".csv"):
-        time_series_data.to_csv(full_file_name)
-    else:
-        raise ValueError("The file name must end with .parquet or .csv.")
-
-
-def clean_data(time_series: pandas.Series, variable_name: str) -> pandas.Series:
-    """
-    Clean the time series data by setting the time zone to UTC, removing NaN and zero values, removing duplicated time steps, and setting consistent names.
->>>>>>> 22dbcbf0
 
     Parameters
     ----------
@@ -311,9 +243,6 @@
     # Remove duplicated time steps from the time series.
     time_series = time_series[~time_series.index.duplicated()]
 
-<<<<<<< HEAD
-    return time_series
-=======
     return time_series
 
 
@@ -351,5 +280,4 @@
         logging.error(
             f"Failed to upload file {file_path} to GCS bucket {bucket_name} as {destination_blob_name}: {e}"
         )
-        raise
->>>>>>> 22dbcbf0
+        raise