# -*- coding: utf-8 -*-
"""
License: AGPL-3.0

Description:

    This script retrieves the electricity demand data the website of Eskom in South Africa.

    The data is retrieved by submitting a request to the Eskom website.

    The user then receives a link on the provided email address to download the data.

    Source: https://www.eskom.co.za/dataportal/data-request-form/
"""

import logging
import os

import pandas
import util.general


def get_available_requests() -> None:
    """
    Get the list of available requests to retrieve the electricity demand data from the Eskom website.
    """

    logging.info("The data is retrieved all at once.")


def get_url() -> str:
    """
    Get the URL of the electricity demand data from the Eskom website.

    Returns
    -------
    str
        The URL of the electricity demand data
    """

    # Return the URL of the electricity demand data.
    return "https://www.eskom.co.za/dataportal/cf-api/CF600011bdba174"


<<<<<<< HEAD
def send_request(
    start_date: pandas.Timestamp,
    end_date: pandas.Timestamp,
    first_name: str,
    last_name: str,
    email_address: str,
    organization: str,
) -> None:
    """
    Send a request to the Eskom website to retrieve the electricity demand data.

    It takes between 12 and 24 hours to receive the email with the link to download the data.

    Parameters
    ----------
    start_date : pandas.Timestamp
        The start date of the data to retrieve
    end_date : pandas.Timestamp
        The end date of the data to retrieve
    first_name : str
        The first name of the user
    last_name : str
        The last name of the user
    email_address : str
        The email address of the user
    organization : str
        The organization of the user
    """

    # Check if the lenght of the date range is less than 5 years.
    assert end_date - start_date <= pandas.Timedelta(years=5), (
        "The maximum time range is 5 years."
    )

    # Get the URL of the electricity demand data.
    url = get_url()

    # Define the form data to send.
    form_data = {
        "_cf_verify": "7ec21f805d",  # This is a verification code that needs to be updated.
        "_wp_http_referer": "/dataportal/data-request-form/",
        "_cf_frm_id": "CF600011bdba174",
        "_cf_frm_ct": "1",
        "cfajax": "CF600011bdba174",
        "_cf_cr_pst": "1656",
        "twitter": "",
        "fld_8510825": first_name,
        "fld_9768035": last_name,
        "fld_2337893": email_address,
        "fld_7053797": email_address,
        "fld_2546748": organization,
        "fld_5416624": "I'm an analyst",
        "fld_2659067": "I accept",
        "fld_6891510": start_date.strftime("%Y-%m-%d"),
        "fld_8152082": end_date.strftime("%Y-%m-%d"),
        "fld_3439594": "use_selection",
        "fld_672698": "use_selection",
        "fld_9087658[opt1954245]": "RSA Contracted Demand",  # New param
        "fld_2127424": "use_selection",
        "fld_3687264": "use_selection",
        "fld_6863828": "use_selection",
        "fld_9590435": "use_selection",
        "fld_5458760": "click",
        "instance": "1",
        "request": "https://www.eskom.co.za/dataportal/cf-api/CF600011bdba174",
        "formId": "CF600011bdba174",
        "postDisable": "0",
        "target": "#caldera_notices_1",
        "loadClass": "cf_processing",
        "loadElement": "_parent",
        "hiderows": "true",
        "action": "cf_process_ajax_submit",
        "template": "#cfajax_CF600011bdba174-tmpl",
    }

    # Send the request to the Eskom website.
    __ = util.fetcher.fetch_data(
        url,
        "text",
        output_content_type="text",
        request_type="post",
        post_data_params=form_data,
    )


=======
>>>>>>> 3d223408
def download_and_extract_data() -> pandas.Series:
    """
    Extract the electricity demand data retrieved from the Eskom website.

    This function assumes that the data has been downloaded and is available in the specified folder.

    Returns
    -------
    electricity_demand_time_series : pandas.Series
        The electricity demand time series in MW
    """

    # Get the data folder.
    data_directory = util.general.read_folders_structure()["data_folder"]

    # Get the paths of the downloaded files. Each file starts with "ESK".
    downloaded_file_paths = [
        os.path.join(data_directory, file)
        for file in os.listdir(data_directory)
        if file.startswith("ESK")
    ]

    # Load the data from the downloaded files into a pandas DataFrame.
    dataset = pandas.concat(
        [pandas.read_csv(file_path) for file_path in downloaded_file_paths]
    )

    # Extract the electricity demand time series.
    electricity_demand_time_series = pandas.Series(
        dataset["RSA Contracted Demand"].values,
        index=pandas.to_datetime(
            dataset["Date Time Hour Beginning"], format="%Y-%m-%d %H:%M:%S %p"
        ),
    )

    # Add one hour to the index because the electricity demand seems to be provided at the beginning of the hour.
    electricity_demand_time_series.index = (
        electricity_demand_time_series.index + pandas.Timedelta(hours=1)
    )

    # Add the timezone information to the index.
    electricity_demand_time_series.index = (
        electricity_demand_time_series.index.tz_localize("Africa/Johannesburg")
    )

    return electricity_demand_time_series<|MERGE_RESOLUTION|>--- conflicted
+++ resolved
@@ -42,94 +42,6 @@
     return "https://www.eskom.co.za/dataportal/cf-api/CF600011bdba174"
 
 
-<<<<<<< HEAD
-def send_request(
-    start_date: pandas.Timestamp,
-    end_date: pandas.Timestamp,
-    first_name: str,
-    last_name: str,
-    email_address: str,
-    organization: str,
-) -> None:
-    """
-    Send a request to the Eskom website to retrieve the electricity demand data.
-
-    It takes between 12 and 24 hours to receive the email with the link to download the data.
-
-    Parameters
-    ----------
-    start_date : pandas.Timestamp
-        The start date of the data to retrieve
-    end_date : pandas.Timestamp
-        The end date of the data to retrieve
-    first_name : str
-        The first name of the user
-    last_name : str
-        The last name of the user
-    email_address : str
-        The email address of the user
-    organization : str
-        The organization of the user
-    """
-
-    # Check if the lenght of the date range is less than 5 years.
-    assert end_date - start_date <= pandas.Timedelta(years=5), (
-        "The maximum time range is 5 years."
-    )
-
-    # Get the URL of the electricity demand data.
-    url = get_url()
-
-    # Define the form data to send.
-    form_data = {
-        "_cf_verify": "7ec21f805d",  # This is a verification code that needs to be updated.
-        "_wp_http_referer": "/dataportal/data-request-form/",
-        "_cf_frm_id": "CF600011bdba174",
-        "_cf_frm_ct": "1",
-        "cfajax": "CF600011bdba174",
-        "_cf_cr_pst": "1656",
-        "twitter": "",
-        "fld_8510825": first_name,
-        "fld_9768035": last_name,
-        "fld_2337893": email_address,
-        "fld_7053797": email_address,
-        "fld_2546748": organization,
-        "fld_5416624": "I'm an analyst",
-        "fld_2659067": "I accept",
-        "fld_6891510": start_date.strftime("%Y-%m-%d"),
-        "fld_8152082": end_date.strftime("%Y-%m-%d"),
-        "fld_3439594": "use_selection",
-        "fld_672698": "use_selection",
-        "fld_9087658[opt1954245]": "RSA Contracted Demand",  # New param
-        "fld_2127424": "use_selection",
-        "fld_3687264": "use_selection",
-        "fld_6863828": "use_selection",
-        "fld_9590435": "use_selection",
-        "fld_5458760": "click",
-        "instance": "1",
-        "request": "https://www.eskom.co.za/dataportal/cf-api/CF600011bdba174",
-        "formId": "CF600011bdba174",
-        "postDisable": "0",
-        "target": "#caldera_notices_1",
-        "loadClass": "cf_processing",
-        "loadElement": "_parent",
-        "hiderows": "true",
-        "action": "cf_process_ajax_submit",
-        "template": "#cfajax_CF600011bdba174-tmpl",
-    }
-
-    # Send the request to the Eskom website.
-    __ = util.fetcher.fetch_data(
-        url,
-        "text",
-        output_content_type="text",
-        request_type="post",
-        post_data_params=form_data,
-    )
-
-
-=======
->>>>>>> 3d223408
 def download_and_extract_data() -> pandas.Series:
     """
     Extract the electricity demand data retrieved from the Eskom website.
