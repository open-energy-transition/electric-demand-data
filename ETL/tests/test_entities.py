# -*- coding: utf-8 -*-
"""
License: AGPL-3.0.

Description:

    This file contains unit tests for the entities module in the ETL
    utility package.
"""

import datetime
from unittest.mock import mock_open, patch

import pytest
import pytz
import utils.entities


def test_read_codes():
    """
    Test if the entities module can read codes correctly.

    This test checks if the functions in the entities module can
    correctly read codes from a yaml file or from a specific data
    source, and if they handle errors correctly.
    """
    # Define a sample yaml file content.
    entities = [
        {
            "country_name": "France",
            "country_code": "FR",
            "start_date": "2014-12-15",
            "end_date": "today",
        },
        {
            "subdivision_name": "Texas",
            "subdivision_code": "TEX",
            "country_name": "United States",
            "country_code": "US",
            "start_date": "2020-01-01",
            "end_date": "today",
            "time_zone": "America/Chicago",
        },
    ]

    # Read the codes from the sample yaml file and check them.
    with patch(
        "utils.entities._read_entities_info",
        return_value=entities,
    ):
        sample_codes = utils.entities.read_codes(file_path="dummy.yaml")
    assert sample_codes == ["FR", "US_TEX"]

    # Read codes belonging to a specific data source and check them.
    entsoe_codes = utils.entities.read_codes(data_source="ENTSOE")
    assert isinstance(entsoe_codes, list)
    assert "FR" in entsoe_codes
    assert "US_TEX" not in entsoe_codes

    # Read all codes available in the yaml files and check them.
    all_codes = utils.entities.read_all_codes()
    assert isinstance(all_codes, list)
    assert "FR" in all_codes
    assert "US_TEX" in all_codes


def test_read_codes_errors():
    """
    Test if the read_codes function handles errors correctly.

    This test checks if the function raises errors for invalid file
    paths, invalid data sources, and invalid codes.
    """
    # Check if common errors in input data are handled correctly.
    with pytest.raises(ValueError):
        utils.entities.read_codes(file_path="", data_source="")
    with pytest.raises(ValueError):
        utils.entities.read_codes(
            file_path="INVALID_DATA_SOURCE", data_source="INVALID_DATA_SOURCE"
        )
    with pytest.raises(ValueError):
        utils.entities.read_codes(data_source="INVALID_DATA_SOURCE")


def test_check_and_read_codes():
    """
    Test if the function check_and_get_codes works correctly.

    This test checks if the function can read codes from a yaml file,
    from a specific data source, or from a specific code, and if it
    handles errors correctly.
    """
    # Read codes belonging to a specific data source.
    entsoe_codes = utils.entities.check_and_get_codes(data_source="ENTSOE")
    assert isinstance(entsoe_codes, list)
    assert "FR" in entsoe_codes
    assert "US_TEX" not in entsoe_codes

    # Check the validity of a specific code for a specific data source.
    assert utils.entities.check_and_get_codes(
        code="FR", data_source="ENTSOE"
    ) == ["FR"]

    # Read codes from a specified file path and check them.
    with (
        patch("utils.entities.read_codes"),
        patch("utils.entities.read_all_codes"),
    ):
        # Mock the return value of read_codes to return codes from a
        # specific file.
        utils.entities.read_codes.return_value = ["FR", "DE"]

        # Mock the return value of read_all_codes to return all
        # available codes.
        utils.entities.read_all_codes.return_value = ["FR", "DE", "IT"]

        # Check if the codes from the file are read correctly.
        dummy_codes = utils.entities.check_and_get_codes(
            file_path="dummy.yaml"
        )

        # Check if the codes for a specific file are read correctly.
        assert isinstance(dummy_codes, list)
        assert "FR" in dummy_codes
        assert "US_TEX" not in dummy_codes


def test_check_and_read_codes_errorr():
    """
    Test if the check_and_get_codes function handles errors correctly.

    This test checks if the function raises errors for invalid codes,
    invalid data sources, and if the codes in the file do not match the
    expected codes.
    """
    # Check if the function raises an error for an invalid code.
    with pytest.raises(ValueError):
        utils.entities.check_and_get_codes(
            code="INVALID_CODE", data_source="ENTSOE"
        )

    # Check if the function raises an error for invalid codes read from
    # a file.
    with pytest.raises(ValueError):
        with (
            patch(
                "utils.entities.read_codes",
            ),
            patch("utils.entities.read_all_codes"),
        ):
            # Mock the return value of read_codes to return invalid
            # codes.
            utils.entities.read_codes.return_value = ["US_CAL", "US_TEX"]

            # Mock the return value of read_all_codes to return all
            # available codes.
            utils.entities.read_all_codes.return_value = ["FR", "DE", "IT"]

            # Check if the function raises an error for invalid codes.
            __ = utils.entities.check_and_get_codes(file_path="dummy.yaml")


def test_read_iso_alpha_3_codes():
    """
    Test if the function get_iso_alpha_3_code works correctly.

    This test checks if the function can convert ISO alpha-2 codes to
    ISO alpha-3 codes and if it raises an error for invalid codes.
    """
    # Check if ISO alpha-3 codes are read correctly.
    assert utils.entities.get_iso_alpha_3_code("FR") == "FRA"
    assert utils.entities.get_iso_alpha_3_code("US_TEX") == "USA"
    with pytest.raises(ValueError):
        utils.entities.get_iso_alpha_3_code("INVALID_CODE")


def test_check_codes():
    """
    Test if the check_code function works correctly.

    This test checks if the function can check the validity of codes
    for a specific data source and if it raises errors for invalid
    codes or data sources.
    """
<<<<<<< HEAD
    # Check if the function correctly identifies valid and invalid
    # codes.
    utils.entities.check_code("FR", data_source="entsoe")
    utils.entities.check_code("US_TEX", data_source="eia")
=======
    utils.entities.check_code("US_TEX", data_source="EIA")
>>>>>>> 1d087cbc
    with pytest.raises(AssertionError):
        utils.entities.check_code("invalid_code", data_source="entsoe")
    with pytest.raises(ValueError):
        utils.entities.check_code("FR", data_source="invalid_source")


def test_time_zones():
    """
    Test if the entities module can retrieve time zones correctly.

    This test checks if the entities module can retrieve the time
    zones for countries and subdivisions. It also checks if the time
    zones are correctly set for the specified codes.
    """
    # Check the time zone of a country.
    assert utils.entities.get_time_zone("FR") == pytz.timezone("Europe/Paris")

    # Check the time zone of a subdivision.
    assert utils.entities.get_time_zone("US_CAL") == pytz.timezone(
        "America/Los_Angeles"
    )

    # Define sample yaml file content with invalid time zone.
    entities = [
        {
            "country_name": "France",
            "country_code": "FR",
            "start_date": "2014-12-15",
            "end_date": "today",
        }
    ]

    # Check if the function retrieves time zones from a yaml file
    # correctly.
    with patch(
        "utils.entities._read_entities_info",
        return_value=entities,
    ):
        time_zones = utils.entities._get_time_zones(file_path="dummy.yaml")

        # Check if the function returns a dictionary with correct time
        # zones.
        assert isinstance(time_zones, dict)
        assert "FR" in time_zones
        assert time_zones["FR"] == pytz.timezone("Europe/Paris")


def test_time_zones_errors(caplog):
    """
    Test if the time zone functions handle errors correctly.

    This test checks if the functions raise errors for invalid codes,
    missing time zones, and conflicting time zones in multiple yaml
    files.
    """
    # Test if invalid codes raise errors.
    with pytest.raises(ValueError):
        utils.entities.get_time_zone("INVALID_CODE")
    with pytest.raises(ValueError):
        utils.entities._get_country_time_zone("INVALID_CODE")
    with pytest.raises(ValueError):
        utils.entities._get_country_time_zone("INVALIDCODE")

    # Test not fully recognized countries.
    assert utils.entities._get_country_time_zone("XK") == pytz.timezone(
        "Europe/Belgrade"
    )

    # Define sample yaml file content with invalid time zone.
    entity_with_invalid_time_zone = [
        {
            "country_name": "France",
            "country_code": "FR",
            "start_date": "2014-12-15",
            "end_date": "today",
            "time_zone": "America/Chicago",
        }
    ]

    # Check if the function raises errors for invalid time zones.
    with pytest.raises(ValueError):
        with patch(
            "utils.entities._read_entities_info",
            return_value=entity_with_invalid_time_zone,
        ):
            utils.entities._get_time_zones()

    # Define sample yaml file content with missing time zone.
    entity_with_missing_time_zone = [
        {
            "subdivision_name": "Texas",
            "subdivision_code": "TEX",
            "country_name": "United States",
            "country_code": "US",
            "start_date": "2020-01-01",
            "end_date": "today",
        }
    ]

    # Check if the function raises errors for missing time zones.
    with pytest.raises(ValueError):
        with patch(
            "utils.entities._read_entities_info",
            return_value=entity_with_missing_time_zone,
        ):
            utils.entities._get_time_zones()

    with (
        patch("utils.entities._get_data_sources") as mock_get_data_sources,
        patch("utils.entities._get_time_zones") as mock_get_time_zones,
    ):
        # Mock the return value of _get_data_sources and
        # _get_time_zones.
        mock_get_data_sources.return_value = ["source1", "source2"]
        mock_get_time_zones.return_value = None

        # Check if the function raises an error for time zones not
        # found.
        with pytest.raises(ValueError):
            utils.entities.get_time_zone("XX")

        # Define two different time zones.
        time_zone1 = datetime.timezone.utc
        time_zone2 = datetime.timezone(datetime.timedelta(hours=-1))

        # Mock the return value of _get_time_zones to return different
        # time zones for each data source.
        mock_get_time_zones.side_effect = [time_zone1, time_zone2]

        # Check if the function raises an error for conflicting time
        # zones in multiple yaml files.
        with pytest.raises(ValueError):
            utils.entities.get_time_zone("YY")


def test_date_ranges():
    """
    Test if the date ranges are read correctly.

    This test checks if the function reads the date ranges from a yaml
    file and returns a dictionary with the expected keys and values.
    """
    # Define a sample yaml file content.
    sample_yaml = """
    entities:
      - country_name: France
        country_code: FR
        start_date: 2014-12-15
        end_date: today
      - subdivision_name: Texas
        subdivision_code: TEX
        country_name: United States
        country_code: US
        start_date: 2020-01-01
        end_date: today
        time_zone: America/Chicago
    """

    # Read the date ranges from the sample yaml file.
    with patch("builtins.open", mock_open(read_data=sample_yaml)):
        date_ranges = utils.entities.read_date_ranges(file_path="dummy.yaml")

    # Check if function returns a list of date ranges.
    assert isinstance(date_ranges, dict)

    # Check if the date ranges are read correctly.
    assert date_ranges["FR"] == (
        datetime.date(2014, 12, 15),
        (datetime.datetime.today() - datetime.timedelta(days=5)).date(),
    )


def test_date_ranges_errors():
    """
    Test if the read_date_ranges function handles errors correctly.

    This test checks if the function raises errors for invalid date
    ranges, such as end dates before start dates.
    """
    # Define sample yaml file content with an invalid data.
    sample_yaml_with_invalid_date_range = """
    entities:
      - country_name: France
        country_code: FR
        start_date: 2014-12-15
        end_date: 2012-01-01
    """

    # Check if the function raises an error for invalid date ranges.
    with pytest.raises(ValueError):
        with patch(
            "builtins.open",
            mock_open(read_data=sample_yaml_with_invalid_date_range),
        ):
            utils.entities.read_date_ranges(file_path="dummy.yaml")


def test_years():
    """
    Test if the function retrieves available years correctly.

    This test checks if the function retrieves the available years for a
    specific country code and returns a list of years.
    """
    # Check if the function retrieves available years for a specific
    # country code
    years = utils.entities.get_available_years("FR")

    # Check if the years are read correctly.
    assert isinstance(years, list)
    assert len(years) > 0
    assert all(isinstance(year, int) for year in years)

    # Check if the function catches errors for invalid codes.
    with pytest.raises(ValueError):
        utils.entities.get_available_years("INVALID_CODE")


def test_continents():
    """
    Test if the function retrieves continents correctly.

    This test checks if the function retrieves the continent for a
    specific country code and returns the expected continent.
    """
    # Check if the function retrieves the continent for a specific
    # country code.
    assert utils.entities.get_continent_code("FR") == "EU"
    assert utils.entities.get_continent_code("US_TEX") == "NA"

    # Check if the function catches errors for invalid codes.
    with pytest.raises(ValueError):
        utils.entities.get_continent_code("INVALID_CODE")<|MERGE_RESOLUTION|>--- conflicted
+++ resolved
@@ -182,18 +182,11 @@
     for a specific data source and if it raises errors for invalid
     codes or data sources.
     """
-<<<<<<< HEAD
-    # Check if the function correctly identifies valid and invalid
-    # codes.
-    utils.entities.check_code("FR", data_source="entsoe")
-    utils.entities.check_code("US_TEX", data_source="eia")
-=======
     utils.entities.check_code("US_TEX", data_source="EIA")
->>>>>>> 1d087cbc
     with pytest.raises(AssertionError):
-        utils.entities.check_code("invalid_code", data_source="entsoe")
-    with pytest.raises(ValueError):
-        utils.entities.check_code("FR", data_source="invalid_source")
+        utils.entities.check_code("INVALID_CODE", data_source="ENTSOE")
+    with pytest.raises(ValueError):
+        utils.entities.check_code("FR", data_source="INVALID_DATA_SOURCE")
 
 
 def test_time_zones():
