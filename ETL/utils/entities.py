# -*- coding: utf-8 -*-
"""
License: AGPL-3.0.

Description:

    This module povides utility functions to read country and
    subdivision codes, time zones, and date ranges from yaml files.
"""

import datetime
import logging
import os

import pandas
import pycountry
import pycountry_convert
import pytz
import yaml
from countryinfo import CountryInfo
from timezonefinder import TimezoneFinder

import utils.directories

# Add countries that are not fully recognized.
pycountry.countries.add_entry(
    alpha_2="XK", alpha_3="XKX", name="Kosovo", numeric="926"
)


<<<<<<< HEAD
def read_data_sources() -> list[str]:
=======
# Add countries that are not fully recognized.
pycountry.countries.add_entry(
    alpha_2="XK", alpha_3="XKX", name="Kosovo", numeric="926"
)


def _read_data_sources() -> list[str]:
>>>>>>> 1d087cbc
    """
    Read the the names of the data sources.

    This function reads the names of the data sources from the yaml
    files in the retrieval scripts folder. The names are extracted
    from the file names.

    Returns
    -------
    data_sources : list[str]
        The list of data sources available in the retrieval scripts
        folder.
    """
    # Get the paths to the yaml files of the data sources.
    file_paths = utils.directories.list_yaml_files("retrieval_scripts_folder")

    # Read the data sources from the file names.
    data_sources = [
        os.path.basename(file_path).split(".")[0] for file_path in file_paths
    ]

    # Sort the data sources alphabetically.
    data_sources.sort()

    return data_sources


def _read_entities_info(
    file_path: str = "", data_source: str = ""
) -> list[dict]:
    """
    Get the information of the countries and subdivisions.

    This function reads the information of the countries and
    subdivisions from a specified yaml file or from the yaml file of a
    specified data source.

    Parameters
    ----------
    file_path : str, optional
        The path to the file containing the information of the countries
        and subdivisions. If provided, the function will read the yaml
        file from this path.
    data_source : str, optional
        The name of the data source. If provided, the function will look
        for a yaml file with the same name in the retrieval scripts
        folder.

    Returns
    -------
    list[dict[str, str | datetime.date]]
        The list of dictionaries containing the information for each
        country and subdivision.

    Raises
    ------
    ValueError
        If the data source is provided but not valid, or if both
        file_path and data_source are provided, or if neither is
        provided.
    """
    if file_path == "" and data_source != "":
        # Check if the data source is valid.
        if data_source not in read_data_sources():
            raise ValueError(
                f"Invalid data source: {data_source}. Available data "
                f"sources are: {', '.join(read_data_sources())}"
            )

        # Get the path to the yaml file of the data source.
        file_path = os.path.join(
            utils.directories.read_folders_structure()[
                "retrieval_scripts_folder"
            ],
            f"{data_source.lower()}.yaml",
        )
    elif file_path == "" and data_source == "":
        # If no file path or data source is provided, raise an error.
        raise ValueError("Either file_path or data_source must be provided.")
    elif file_path != "" and data_source != "":
        # If both data source and data source file path are provided,
        # raise an error.
        raise ValueError(
            "Only one of file_path or data_source must be provided."
        )

    # Read the content from the file.
    with open(file_path, "r") as file:
        content = yaml.safe_load(file)

    # Return the information of the countries and subdivisions.
    return content["entities"]


def _get_data_sources(code: str) -> list[str]:
    """
    Get the data source for a given code.

    This function retrieves the data source for which the provided code
    is available. It checks all yaml files in the retrieval scripts
    folder and returns a list of data sources that contain the code.

    Parameters
    ----------
    code : str
        The code of the country or subdivision.

    Returns
    -------
    data_sources : list[str]
        The list of data sources that contain the provided code.
    """
    # Get the paths to the yaml files of the data sources.
    file_paths = utils.directories.list_yaml_files("retrieval_scripts_folder")

    # Initialize a list to store the data sources.
    data_sources = []

    # Iterate over the file paths and check if the code is in the file.
    for file_path in file_paths:
        # Read the content from the file.
        entities = _read_entities_info(file_path=file_path)

        # Iterate over the entities in the file.
        for entity in entities:
            # Extract the code of the country or subdivision.
            entity_code = (
                entity["country_code"] + "_" + entity["subdivision_code"]
                if "subdivision_code" in entity
                else entity["country_code"]
            )

            # Check if the provided code matches the entity code.
            if entity_code == code:
                # Add the data source to the list.
                data_sources.append(os.path.basename(file_path).split(".")[0])

    return data_sources


def read_codes(file_path: str = "", data_source: str = "") -> list[str]:
    """
    Read the codes of the countries and subdivisions.

    This function reads the ISO Alpha-2 codes of the countries or the
    combination of the ISO Alpha-2 codes and the subdivision codes from
    a specified yaml file or from the yaml file of a specified data
    source.

    Parameters
    ----------
    file_path : str, optional
        The path to the file containing the information of the countries
        and subdivisions. If provided, the function will read the yaml
        file from this path.
    data_source : str, optional
        The name of the data source. If provided, the function will look
        for a yaml file with the same name in the retrieval scripts
        folder.

    Returns
    -------
    list[str]
        A list of ISO Alpha-2 codes of the countries or the
        combination of the ISO Alpha-2 codes and the subdivision codes.
    """
    # Extract the information of the countries and subdivisions.
    entities = _read_entities_info(
        file_path=file_path, data_source=data_source
    )

    # Extract and return codes.
    return [
        entity["country_code"] + "_" + entity["subdivision_code"]
        if "subdivision_code" in entity
        else entity["country_code"]
        for entity in entities
    ]


def read_all_codes() -> list[str]:
    """
    Read the codes of all countries and subdivisions.

    This function reads the ISO Alpha-2 codes of all countries or the
    combination of the ISO Alpha-2 codes and the subdivision codes from
    all yaml files in the retrieval scripts folder. It combines the
    codes from all files and removes duplicates.

    Returns
    -------
    list[str]
        A list of ISO Alpha-2 codes of the countries or the
        combination of the ISO Alpha-2 codes and the subdivision codes.
    """
    # Get the path of all yaml files in the retrieval scripts folder.
    yaml_file_paths = utils.directories.list_yaml_files(
        "retrieval_scripts_folder"
    )

    # Define a list to store the codes.
    codes = []
    # Iterate over the yaml files and read the codes from each file.
    for yaml_file_path in yaml_file_paths:
        # Read the codes from the file.
        file_codes = read_codes(file_path=yaml_file_path)

        # Append the codes to the list.
        codes.extend(file_codes)

    # Remove duplicates and return the list of codes.
    return list(set(codes))


def check_code(code: str, data_source: str) -> None:
    """
    Check if the code is available.

    This function checks if the provided code is valid by comparing it
    with the list of available codes from the specified data source.

    Parameters
    ----------
    code : str
        The code of the entity (country or subdivision) to check.
    data_source : str
        The name of the data source from which to read the available
        codes.
    """
    # Check if the code is valid.
    assert code in read_codes(data_source=data_source), (
        f"Invalid code: {code}. Available codes are: "
        f"{', '.join(read_codes(data_source=data_source))}"
    )


def check_and_get_codes(
    code: str | None = None,
    data_source: str | None = None,
    file_path: str | None = None,
) -> list[str]:
    """
    Check code validity (if provided) or get all available codes.

    This function checks if the provided code is valid by comparing it
    with the list of available codes from the specified data source. If
    no code is provided, it returns all available codes from the data
    source or from the specified yaml file.

    Parameters
    ----------
    code : str, optional
        The code of the country or subdivision.
    data_source : str, optional
        The name of the data source.
    file_path : str, optional
        The path to the file containing the information of the countries
        and subdivisions.

    Returns
    -------
    codes : list[str]
        The list of codes of the countries and subdivisions of interest.

    Raises
    ------
    ValueError
        If the provided code is not available, or if none of the codes
        in the file are available.
    """
    # Get the list of available countries and subdivisions according to
    # the arguments.
    if data_source is not None:
        all_codes = read_codes(data_source=data_source)
    else:
        all_codes = read_all_codes()

    if code is not None:
        # Check if the code is available.
        if code not in all_codes:
            raise ValueError(
                f"Code {code} is not available. Please choose one of the "
                f"following: {', '.join(all_codes)}"
            )
        else:
            codes = [code]

    elif file_path is not None:
        # Get the list of countries and subdivisions available on the
        # specified file.
        codes = read_codes(file_path=file_path)

        # Initialize a list of the remaining codes.
        remaining_codes = codes.copy()

        # Check if the codes are available.
        for code in codes:
            if code not in all_codes:
                logging.error(f"Code {code} is not available.")
                remaining_codes.remove(code)

        # Check if there are any codes left.
        if len(remaining_codes) == 0:
            raise ValueError(
                "None of the codes in the file are available. Please choose "
                f"from the following: {', '.join(all_codes)}"
            )
        else:
            # If there are codes left, return them.
            codes = remaining_codes
    else:
        # If no code or file path is provided, use all available codes.
        codes = all_codes

    return codes


def get_iso_alpha_3_code(code: str) -> str:
    """
    Get the ISO Alpha-3 code of a country.

    This function extracts the ISO Alpha-2 code of the country from the
    provided code, which can be either the ISO Alpha-2 code of the
    country or a combination of the ISO Alpha-2 codes and the
    subdivision codes. It then retrieves the ISO Alpha-3 code of the
    country using the pycountry library.

    Parameters
    ----------
    code : str
        The ISO Alpha-2 code of the country or the combination of the
        ISO Alpha-2 codes and the subdivision codes.

    Returns
    -------
    str
        The ISO Alpha-3 code of the country.

    Raises
    ------
    ValueError
        If the provided code is not recognized or not available.
    """
    # Check if the code specifies a subdivision.
    if "_" in code:
        # Extract the ISO Alpha-2 code of the country.
        iso_alpha_2_code = code.split("_")[0]
    else:
        # If the code does not specify a subdivision, use the ISO
        # Alpha-2 code directly.
        iso_alpha_2_code = code

    # Get the country information.
    country_info = pycountry.countries.get(alpha_2=iso_alpha_2_code)

    # Get the ISO Alpha-3 code of the country.
    if country_info is not None:
        return country_info.alpha_3
    else:
        raise ValueError(
            f"Country code {iso_alpha_2_code} is not recognized or not "
            "available."
        )


def _get_country_time_zone(iso_alpha_2_code: str) -> datetime.tzinfo:
    """
    Get the time zone of a country.

    This function retrieves the time zone of a country based on its ISO
    Alpha-2 code. If the country has multiple time zones, it determines
    the appropriate time zone based on the capital city coordinates. If
    the country is not fully recognized, it uses a predefined mapping
    for the time zone.

    Parameters
    ----------
    iso_alpha_2_code : str
        The ISO Alpha-2 code of the country.

    Returns
    -------
    time_zone : datetime.tzinfo
        The time zone of the country.

    Raises
    ------
    ValueError
        If the provided ISO Alpha-2 code is not recognized or if it
        specifies a subdivision instead of a country.
    """
    # Define the time zones of countries that are not fully recognized.
    not_fully_recognized_countries = {
        "XK": ["Europe/Belgrade"]  # Kosovo
    }

    if "_" not in iso_alpha_2_code:
        # Get the list of time zones for the country.
        try:
            time_zones = pytz.country_timezones[iso_alpha_2_code]
        except KeyError:
            # If the country is not on pytz, try to get the time zone
            # from the mapping dictionary of non-fully recognized
            # countries.
            if iso_alpha_2_code in not_fully_recognized_countries:
                time_zones = not_fully_recognized_countries[iso_alpha_2_code]
            else:
                raise ValueError(
                    f"Country code {iso_alpha_2_code} is not recognized."
                )

        # If there are multiple time zones, find the time zone based on
        # the capital city.
        if len(time_zones) > 1:
            # Get the country name.
            country = pycountry.countries.get(alpha_2=iso_alpha_2_code)

            # Get the capital city coordinates.
            location = CountryInfo(country.name).capital_latlng()

            # Find time zone based on capital city coordinates.
            time_zone_name = TimezoneFinder().timezone_at(
                lat=location[0], lng=location[1]
            )
            time_zone = pytz.timezone(time_zone_name)
        else:
            # Get the time zone of the country.
            time_zone = pytz.timezone(time_zones[0])
    else:
        raise ValueError(
            f"Expected ISO Alpha-2 code, but got {iso_alpha_2_code}."
        )

    return time_zone


def _get_time_zones(
    code: str = "", file_path: str = "", data_source: str = ""
) -> datetime.tzinfo | dict[str, datetime.tzinfo]:
    """
    Get the time zones of the countries and subdivisions.

    This function reads the time zones of the countries and subdivisions
    from a specified yaml file or from the yaml file of a specified data
    source. It then extracts the time zone of the specified country or
    subdivision if the code is provided. If the code is not provided,
    it returns the time zones of all countries and subdivisions defined
    in the file.

    Parameters
    ----------
    code : str, optional
        The ISO Alpha-2 code of the country or the combination of the
        ISO Alpha-2 codes and the subdivision codes. If provided, the
        function will return its time zone.
    file_path : str, optional
        The path to the file containing the information of the countries
        and subdivisions. If provided, the function will read the yaml
        file from this path.
    data_source : str, optional
        The name of the data source. If provided, the function will look
        for a yaml file with the same name in the retrieval scripts
        folder.

    Returns
    -------
    datetime.tzinfo | dict[str, datetime.tzinfo]
        The time zone of the specified country or subdivision or a
        dictionary containing the time zones of all countries and
        subdivisions defined in the file.

    Raises
    ------
    ValueError
        If the time zone is not defined for a country or subdivision, or
        if the time zone in the file does not match the expected time
        zone for a country or subdivision.
    """
    # Extract the information of the countries and subdivisions.
    entities = _read_entities_info(
        file_path=file_path, data_source=data_source
    )

    # Define a dictionary to store the time zones of the countries and
    # subdivisions.
    time_zones: dict[str, datetime.tzinfo] = {}

    # Iterate over the entities and extract the time zones.
    for entity in entities:
        # Extract the code of the country or subdivision.
        entity_code = (
            entity["country_code"] + "_" + entity["subdivision_code"]
            if "subdivision_code" in entity
            else entity["country_code"]
        )

        # If the code specifies a subdivision, extract the time zone
        # from the file.
        if "time_zone" in entity and "_" in entity_code:
            time_zone = pytz.timezone(entity["time_zone"])

        # If the code specifies a country, get the time zone based on
        # the country code.
        elif "time_zone" not in entity and "_" not in entity_code:
            time_zone = _get_country_time_zone(entity_code)

        # If the code specifies a country and the time zone is also
        # defined in the file, check if the time zone is the same as the
        # one in the file.
        elif "time_zone" in entity and "_" not in entity_code:
            time_zone = _get_country_time_zone(entity_code)

            # Check if the time zone is the same as the one in the file.
            if time_zone != pytz.timezone(entity["time_zone"]):
                raise ValueError(
                    f"The time zone {entity['time_zone']} in "
                    f"{os.path.basename(file_path)} for {entity_code} does "
                    f"not match the expected time zone {time_zone}."
                )

        # If the code specifies a subdivision and the time zone is not
        # defined in the file, raise an error.
        else:
            raise ValueError(
                f"The time zone is not defined for {entity_code}."
            )

        # If the code is provided, return the time zone of the country
        # or subdivision.
        if code != "" and entity_code == code:
            return time_zone

        # Add the code to the dictionary and the respective time zone.
        time_zones[entity_code] = time_zone

    return time_zones


def get_time_zone(code: str) -> datetime.tzinfo:
    """
    Get the time zone of a country or subdivision.

    This function retrieves the time zone of a country or subdivision
    based on its ISO Alpha-2 code or a combination of the ISO Alpha-2
    codes and the subdivision codes. It checks if the code is in the
    dictionary of time zones and returns the corresponding time zone.

    Parameters
    ----------
    code : str
        The ISO Alpha-2 code of the country or the combination of the
        ISO Alpha-2 codes and the subdivision codes.

    Returns
    -------
    datetime.tzinfo
        The time zone of the country or subdivision.

    Raises
    ------
    ValueError
        If the code is not available in any data source or if the time
        zone in the data source does not match the expected time zone.
    """
    # Get the data sources for which the code is available.
    data_sources = _get_data_sources(code)

    # If the code is not available in any data source, raise an error.
    if not data_sources:
        raise ValueError(f"Code {code} is not available in any data source.")

    # Initialize a list of potential time zones from different data
    # sources.
    time_zones: list[datetime.tzinfo] = []

    # Iterate over the data sources and read the time zones.
    for data_source in data_sources:
        # Read the time zone from the file of the data source.
        data_source_time_zone = _get_time_zones(
            code=code, data_source=data_source
        )

        # Check if the time zone is a single datetime.tzinfo object.
        if isinstance(data_source_time_zone, datetime.tzinfo):
            time_zones.append(data_source_time_zone)

    # Remove duplicates from the list of time zones.
    time_zones = list(set(time_zones))

    if not time_zones:
        raise ValueError(
            f"The time zone is not defined for {code} in any data source."
        )
    elif len(time_zones) > 1:
        raise ValueError(
            f"Conflicting time zones found for {code}: "
            f"{', '.join(str(tz) for tz in time_zones)}."
        )

    return time_zones[0]


def read_date_ranges(
    file_path: str = "", data_source: str = ""
) -> dict[str, tuple[datetime.date, datetime.date]]:
    """
    Read the start and end dates of the available data.

    This function reads the start and end dates of the available data
    for the countries and subdivisions from a specified yaml file or
    from the yaml file of a specified data source. It extracts the
    start and end dates for each country or subdivision and returns a
    dictionary where the keys are the codes of the countries or
    subdivisions and the values are tuples containing the start and end
    dates.

    Parameters
    ----------
    file_path : str, optional
        The path to the file containing the information of the countries
        and subdivisions. If provided, the function will read the yaml
        file from this path.
    data_source : str, optional
        The name of the data source. If provided, the function will look
        for a yaml file with the same name in the retrieval scripts
        folder.

    Returns
    -------
    start_and_end_dates : dict[str, tuple[datetime.date, datetime.date]]
        The dictionary containing the start and end dates of the
        available data for the countries and subdivisions.

    Raises
    ------
    ValueError
        If the start date is after the end date for a country or
        subdivision, or if both file_path and data_source are provided,
        or if neither is provided.
    """
    # Extract the information of the countries and subdivisions.
    entities = _read_entities_info(
        file_path=file_path, data_source=data_source
    )

    # Define a dictionary to store the start and end dates of the
    # available data for the countries and subdivisions.
    start_and_end_dates: dict[str, tuple[datetime.date, datetime.date]] = {}

    # Iterate over the entities and extract the start and end dates.
    for entity in entities:
        # Extract the code of the country or subdivision.
        code = (
            entity["country_code"] + "_" + entity["subdivision_code"]
            if "subdivision_code" in entity
            else entity["country_code"]
        )

        # Extract the start and end dates of the available data.
        start_date = entity["start_date"]
        if entity["end_date"] == "today":
            # If the end date is "today", set it to a few days before
            # today to avoid issues with the latest data.
            end_date = (
                datetime.datetime.today() - datetime.timedelta(days=5)
            ).date()
        else:
            end_date = entity["end_date"]

        # Add the code to the dictionary and the respective start and
        # end dates.
        start_and_end_dates[code] = (start_date, end_date)

        # Check if the start date is before the end date.
        if start_date > end_date:
            raise ValueError(
                f"The start date {start_date} is after the end date "
                f"{end_date} for {code}."
                ""
            )

    return start_and_end_dates


def read_all_date_ranges() -> dict[str, tuple[datetime.date, datetime.date]]:
    """
    Read the all start and end dates of the available data.

    This function reads the start and end dates of the available data
    for all countries and subdivisions from all yaml files in the
    retrieval scripts folder. It combines the start and end dates from
    all files and checks for duplicates. If a duplicate is found, it
    keeps the dates giving the longest period for that country or
    subdivision.

    Returns
    -------
    start_and_end_dates : dict[str, tuple[datetime.date, datetime.date]]
        The dictionary containing the start and end dates of the
        available data for the countries and subdivisions.
    """
    # Get the path to all yaml files in the retrieval scripts folder.
    yaml_file_paths = utils.directories.list_yaml_files(
        "retrieval_scripts_folder"
    )

    # Define a dictionary to store the start and end dates of the
    # available data for the countries and subdivisions.
    start_and_end_dates: dict[str, tuple[datetime.date, datetime.date]] = {}

    # Iterate over the yaml files and read the start and end dates from
    # each file.
    for yaml_file_path in yaml_file_paths:
        # Read the start and end dates from the file.
        file_start_and_end_dates = read_date_ranges(file_path=yaml_file_path)

        # Check for duplicates.
        for code, (start_date, end_date) in file_start_and_end_dates.items():
            # If the code is already in the dictionary, get the dates
            # giving the longest period.
            if code in start_and_end_dates:
                existing_start_date, existing_end_date = start_and_end_dates[
                    code
                ]
                existing_time_difference = (
                    existing_end_date - existing_start_date
                ).days
                new_time_difference = (end_date - start_date).days
                if new_time_difference > existing_time_difference:
                    # If the new time difference is greater, update the
                    # start and end dates.
                    start_and_end_dates[code] = (start_date, end_date)
            else:
                # If the code is not in the dictionary, add it to the
                # dictionary.
                start_and_end_dates[code] = (start_date, end_date)

    return start_and_end_dates


def get_available_years(code: str) -> list[int]:
    """
    Get the years of the available data for a country or subdivision.

    This function retrieves the years of the available data for a
    country or subdivision based on its ISO Alpha-2 code or a
    combination of the ISO Alpha-2 codes and the subdivision codes. It
    reads the start and end dates of the available data for the country
    or subdivision, converts them to the time zone of the country or
    subdivision, and returns a list of years for which data is
    available.

    Parameters
    ----------
    code : str
        The ISO Alpha-2 code of the country or the combination of the
        ISO Alpha-2 and the subdivision code.

    Returns
    -------
    list[int]
        The years of the available data for the country or subdivision.
    """
    # Get the time zone of the country or subdivision.
    entity_time_zone = get_time_zone(code)

    # Read the start and end dates of the available data for the country
    # or subdivision of interest.
    start_date, end_date = read_all_date_ranges()[code]

    # Convert the start and end dates to the time zone of the country or
    # subdivision.
    start_date = (
        pandas.to_datetime(start_date)
        .tz_localize(entity_time_zone)
        .tz_convert("UTC")
    )
    end_date = (
        pandas.to_datetime(end_date)
        .tz_localize(entity_time_zone)
        .tz_convert("UTC")
    )

    # Return the years of the data availability.
    return [year for year in range(start_date.year, end_date.year + 1)]


def get_continent_code(code: str) -> str:
    """
    Get the continent of a country or subdivision.

    This function retrieves the continent code of a country or
    subdivision based on its ISO Alpha-2 code or a combination of the
    ISO Alpha-2 codes and the subdivision codes. It uses the
    pycountry_convert library to get the continent code from the ISO
    Alpha-2 code of the country.

    Parameters
    ----------
    code : str
        The ISO Alpha-2 code of the country or the combination of the
        ISO Alpha-2 and the subdivision code.

    Returns
    -------
    str
        The continent code of the country or subdivision.

    Raises
    ------
    ValueError
        If the provided code is not recognized or not available.
    """
    # Check if the code specifies a subdivision.
    if "_" in code:
        # Extract the ISO Alpha-2 code of the country.
        iso_alpha_2_code = code.split("_")[0]
    else:
        # If the code does not specify a subdivision, use the ISO
        # Alpha-2 code directly.
        iso_alpha_2_code = code

    # Get the continent code from the ISO Alpha-2 code.
    try:
        continent_code = pycountry_convert.country_alpha2_to_continent_code(
            iso_alpha_2_code
        )
    except KeyError:
        raise ValueError(
            f"Invalid or unknown ISO Alpha-2 code: {iso_alpha_2_code}"
        )

    return continent_code<|MERGE_RESOLUTION|>--- conflicted
+++ resolved
@@ -28,17 +28,7 @@
 )
 
 
-<<<<<<< HEAD
 def read_data_sources() -> list[str]:
-=======
-# Add countries that are not fully recognized.
-pycountry.countries.add_entry(
-    alpha_2="XK", alpha_3="XKX", name="Kosovo", numeric="926"
-)
-
-
-def _read_data_sources() -> list[str]:
->>>>>>> 1d087cbc
     """
     Read the the names of the data sources.
 
