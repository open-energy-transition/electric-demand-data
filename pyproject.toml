--- conflicted
+++ resolved
@@ -6,16 +6,6 @@
 requires-python = ">=3.12"
 dependencies = [
     "mkdocs-material>=9.5.50",
-<<<<<<< HEAD
-    "numpy>=2.2.2",
-    "openpyxl>=3.1.5",
-    "pandas>=2.2.3",
-    "py7zr>=0.22.0",
-    "pyarrow>=19.0.0",
-    "pycountry>=24.6.1",
-    "pycountry-convert>=0.7.2",
-=======
->>>>>>> 587a61e0
     "pytest>=8.3.4",
 ]
 
