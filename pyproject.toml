--- conflicted
+++ resolved
@@ -6,19 +6,4 @@
 requires-python = ">=3.12"
 dependencies = [
     "pytest>=8.3.4",
-]
-
-<<<<<<< HEAD
-[tool.pytest.ini_options]
-pythonpath = [
-  "ETL",
-=======
-[tool.mypy]
-ignore_missing_imports = true
-disable_error_code = [
-    "import-untyped"
-    ]
-files = [
-  "ETL/**/*.py",
->>>>>>> 1d087cbc
 ]